--- conflicted
+++ resolved
@@ -545,7 +545,6 @@
         acbo_cfg = getattr(config, 'acbo', {})
         
         return DemoConfig(
-<<<<<<< HEAD
             n_observational_samples=acbo_cfg.get('n_observational_samples', 10),
             n_intervention_steps=acbo_cfg.get('n_intervention_steps', 15),
             learning_rate=acbo_cfg.get('learning_rate', 1e-3),
@@ -553,14 +552,6 @@
             intervention_value_range=acbo_cfg.get('intervention_value_range', (-2.0, 2.0)),
             random_seed=acbo_cfg.get('random_seed', 42) + run_idx * 100 + scm_idx
         )
-=======
-            n_observational_samples=10,
-            n_intervention_steps=getattr(config.experiment.target, 'max_interventions', 15),
-            learning_rate=1e-3,
-            scoring_method='bic',
-            intervention_value_range=(-2.0, 2.0),
-            random_seed=getattr(config, 'seed', 42) + run_idx * 100 + scm_idx
-        )
 
 
 # Global registry instance
@@ -606,5 +597,4 @@
     Args:
         method: ExperimentMethod instance to register
     """
-    _GLOBAL_REGISTRY.register_method(method)
->>>>>>> 890356ec
+    _GLOBAL_REGISTRY.register_method(method)